--- conflicted
+++ resolved
@@ -5,6 +5,8 @@
 from typing import Dict, List
 import numpy as np
 
+from qiskit import QuantumCircuit, transpile
+from qiskit_aer import Aer
 
 class QuantumScenarioSimulator:
     """Lightweight stand-in for quantum simulations.
@@ -38,7 +40,6 @@
 """
 
 import numpy as np
-<<<<<<< HEAD
 
 try:  # pragma: no cover - exercised indirectly in tests
     from qiskit import QuantumCircuit, transpile, Aer, execute
@@ -46,10 +47,6 @@
 except Exception:  # pragma: no cover - environment may lack qiskit
     QuantumCircuit = transpile = Aer = execute = None
     _HAS_QISKIT = False
-=======
-from qiskit import QuantumCircuit, transpile
-from qiskit_aer import Aer
->>>>>>> 9ab19619
 
 class QuantumScenarioSimulator:
     def __init__(self, num_qubits: int = 4):
@@ -73,7 +70,6 @@
         Returns:
             Dictionary of measurement counts.
         """
-<<<<<<< HEAD
         if _HAS_QISKIT and self.backend is not None:
             qc = QuantumCircuit(self.num_qubits, self.num_qubits)
             for i, param in enumerate(parameters):
@@ -93,7 +89,6 @@
         counts = {}
         for bits in bitstrings:
             counts[bits] = counts.get(bits, 0) + 1
-=======
         qc = QuantumCircuit(self.num_qubits, self.num_qubits)
         for i, param in enumerate(parameters):
             qc.ry(param, i)
@@ -103,7 +98,6 @@
         job = self.backend.run(compiled, shots=1024)
         result = job.result()
         counts = result.get_counts()
->>>>>>> 9ab19619
         return counts
 
         Returns:
