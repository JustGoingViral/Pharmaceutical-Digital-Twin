--- conflicted
+++ resolved
@@ -2,16 +2,9 @@
 
 from __future__ import annotations
 
+from typing import Dict, List
 import numpy as np
-<<<<<<< HEAD
 
-=======
-from qiskit import QuantumCircuit, transpile
-try:  # Qiskit >= 0.25 separates Aer
-    from qiskit_aer import Aer
-except Exception:  # pragma: no cover - fallback for older versions
-    from qiskit import Aer
->>>>>>> 13be5a2c
 
 class QuantumScenarioSimulator:
     """Lightweight stand-in for quantum simulations.
@@ -21,40 +14,40 @@
     without executing a real quantum circuit.
     """
 
-    def __init__(self, num_qubits: int = 4):
+    def __init__(self, num_qubits: int = 4, shots: int = 1024):
+        if num_qubits <= 0:
+            raise ValueError("num_qubits must be positive")
+        if shots <= 0:
+            raise ValueError("shots must be positive")
         self.num_qubits = num_qubits
-<<<<<<< HEAD
+        self.shots = shots
 
-    def run_simulation(self, parameters: list) -> dict:
-        """Produce deterministic counts based on supplied parameters."""
-        rng = np.random.default_rng(seed=sum(int(p * 1000) for p in parameters))
+    def run_simulation(self, parameters: List[float]) -> Dict[str, int]:
+        """Produce deterministic counts based on supplied parameters.
+
+        Args:
+            parameters: List of floats representing adjustable parameters.
+                        Length may differ from num_qubits; only the provided
+                        values are used to seed the RNG.
+
+        Returns:
+            Mapping from bitstring state to integer counts that sum to `shots`.
+        """
+        # Deterministic seed based on rounded parameters to stabilize across platforms
+        seed = hash(tuple(round(float(p), 6) for p in parameters)) & 0xFFFFFFFF
+        rng = np.random.default_rng(seed=seed)
+
+        # Enumerate computational basis states
         states = [format(i, f"0{self.num_qubits}b") for i in range(2 ** self.num_qubits)]
+
+        # Random probability simplex and multinomial sampling to ensure sum == shots
         probs = rng.dirichlet(np.ones(len(states)))
-        counts = {state: int(p * 1024) for state, p in zip(states, probs)}
-=======
-        self.backend = Aer.get_backend('qasm_simulator')
+        counts_array = rng.multinomial(self.shots, probs)
 
-    def run_simulation(self, parameters: list):
-        """Run a toy quantum simulation modeling process uncertainties.
-        Args:
-            parameters: List of floats representing adjustable parameters (length == num_qubits)
-        Returns:
-            Dictionary of measurement counts.
-        """
-        qc = QuantumCircuit(self.num_qubits, self.num_qubits)
-        for i, param in enumerate(parameters):
-            qc.ry(param, i)
-        qc.barrier()
-        qc.measure(range(self.num_qubits), range(self.num_qubits))
-        compiled = transpile(qc, self.backend)
-        job = self.backend.run(compiled, shots=1024)
-        result = job.result()
-        counts = result.get_counts(qc)
->>>>>>> 13be5a2c
-        return counts
+        return {state: int(count) for state, count in zip(states, counts_array)}
 
 
 if __name__ == "__main__":  # pragma: no cover
-    sim = QuantumScenarioSimulator(num_qubits=2)
+    sim = QuantumScenarioSimulator(num_qubits=2, shots=1024)
     params = list(np.random.uniform(0, np.pi, 2))
     print(sim.run_simulation(params))