--- conflicted
+++ resolved
@@ -28,23 +28,24 @@
 # Import all digital twin components
 from models.molecule_twin import MoleculeTwin, ProcessConditions, MolecularState
 from quantum.production_simulator import (
-    QuantumProductionSimulator, 
+    QuantumProductionSimulator,
     ProductionScenario,
-    QuantumBackend
+    QuantumBackend,
 )
 from ai.quality_forecasting import (
     QualityForecastingEngine,
     QualityMetrics,
     ProcessParameters,
-    EnvironmentalData
+    EnvironmentalData,
 )
 from regulatory.document_generator import (
     RegulatoryDocumentGenerator,
-    DocumentType
+    DocumentType,
 )
 from simulation_report import export_fda_simulation_report
 
 logger = logging.getLogger(__name__)
+
 
 class SystemMode(Enum):
     """Operating modes for the digital twin system"""
@@ -53,6 +54,7 @@
     VALIDATION = "validation"
     SIMULATION = "simulation"
     REAL_TIME = "real_time"
+
 
 @dataclass
 class SystemConfiguration:
@@ -69,17 +71,17 @@
     enable_quantum_optimization: bool
     database_config: Dict[str, str]
     api_endpoints: Dict[str, str]
-<<<<<<< HEAD
+
+    # --- Resolved/added fields ---
     enable_external_data_sync: bool = False
-=======
-    prescribing_sync_interval: int = 24 * 3600
-    fda_sync_interval: int = 7 * 24 * 3600
+    prescribing_sync_interval: int = 24 * 3600  # seconds
+    fda_sync_interval: int = 7 * 24 * 3600      # seconds
     scenario_inputs: Optional[Dict[str, bool]] = None
->>>>>>> 13be5a2c
+
 
 class DigitalTwinOrchestrator:
     """Main orchestrator for the Pharmaceutical Digital Twin system"""
-    
+
     def __init__(self, config: SystemConfiguration):
         self.config = config
         self.molecule_twins: Dict[str, MoleculeTwin] = {}
@@ -87,7 +89,7 @@
         self.quality_engines: Dict[str, QualityForecastingEngine] = {}
         self.doc_generator = RegulatoryDocumentGenerator(
             config.company_name,
-            config.facility_id
+            config.facility_id,
         )
         self.active_batches: Dict[str, Dict] = {}
         self.scenario_toggle = ScenarioToggle(**(config.scenario_inputs or {}))
@@ -96,36 +98,39 @@
             "batches_processed": 0,
             "predictions_made": 0,
             "documents_generated": 0,
-            "quantum_simulations_run": 0
+            "quantum_simulations_run": 0,
         }
         self.executor = ThreadPoolExecutor(max_workers=4)
         self._running = False
-        
+
     async def initialize_system(self):
         """Initialize all system components"""
         logger.info(f"Initializing Digital Twin System in {self.config.mode.value} mode")
-        
+
         # Load existing molecule library
         await self._load_molecule_library()
-        
+
         # Initialize quality models
         await self._initialize_quality_models()
-        
+
         # Connect to data sources
         await self._connect_data_sources()
 
         # Start scheduled external data synchronization if enabled
         if self.config.enable_external_data_sync:
-            from data_sync import start_auto_sync
-            asyncio.create_task(start_auto_sync())
-        
+            try:
+                from data_sync import start_auto_sync
+                asyncio.create_task(start_auto_sync())
+            except Exception as exc:
+                logger.warning(f"External data auto-sync not started: {exc}")
+
         # Start monitoring if enabled
         if self.config.enable_real_time_monitoring:
             asyncio.create_task(self._monitoring_loop())
-        
+
         self._running = True
         logger.info("Digital Twin System initialized successfully")
-    
+
     async def _load_molecule_library(self):
         """Load molecule library from database"""
         # In production, this would load from a chemical database
@@ -133,35 +138,30 @@
         example_molecules = [
             ("CC(C)CC1=CC=C(C=C1)C(C)C(=O)O", "Ibuprofen", "15687-27-1"),
             ("CC(=O)NC1=CC=C(C=C1)O", "Acetaminophen", "103-90-2"),
-            ("CC(C)(C)NCC(C1=CC(=C(C=C1)O)O)O", "Salbutamol", "18559-94-9")
+            ("CC(C)(C)NCC(C1=CC(=C(C=C1)O)O)O", "Salbutamol", "18559-94-9"),
         ]
-        
+
         for smiles, name, cas in example_molecules:
             twin = MoleculeTwin(smiles, name, cas)
             self.molecule_twins[twin.id] = twin
-            
+
         logger.info(f"Loaded {len(self.molecule_twins)} molecules into library")
-    
+
     async def _initialize_quality_models(self):
         """Initialize AI quality forecasting models"""
         # In production, would load pre-trained models
         # For now, create engines for common products
         products = ["IBU-001", "ACET-001", "SALB-001"]
-        
+
         for product_id in products:
             engine = QualityForecastingEngine(product_id, self.config.ai_model_type)
             self.quality_engines[product_id] = engine
-            
+
         logger.info(f"Initialized {len(self.quality_engines)} quality forecasting engines")
-    
+
     async def _connect_data_sources(self):
-        """Connect to real-time data sources"""
-        # Connect to:
-        # - Manufacturing Execution System (MES)
-        # - Laboratory Information Management System (LIMS)
-        # - Enterprise Resource Planning (ERP)
-        # - IoT sensors
-        # - Quality Management System (QMS)
+        """Connect to real-time data sources and schedule external syncs"""
+        # Connect to enterprise systems (MES/LIMS/ERP/IoT/QMS) here as needed.
         # Schedule external data synchronisation
         try:
             schedule_sync(
@@ -186,26 +186,23 @@
 
     def _handle_external_data(self, payload: Dict[str, Any]) -> None:
         """Store mapped external data payloads."""
-
         self.external_data.append(payload)
 
     def toggle_scenario_input(self, key: str) -> None:
         """Toggle scenario inputs such as pricing, utilization or policy."""
-
         self.scenario_toggle.toggle(key)
 
     def export_simulation_report(self, data: Dict[str, Any], path: str) -> Dict[str, str]:
         """Export simulation results in FDA-friendly formats."""
-
         return export_fda_report(data, path)
-    
+
     async def create_batch_twin(self, batch_config: Dict[str, Any]) -> str:
         """Create a new batch digital twin"""
-        batch_id = batch_config.get('batch_number')
-        product_id = batch_config.get('product_id')
-        
+        batch_id = batch_config.get("batch_number")
+        product_id = batch_config.get("product_id")
+
         logger.info(f"Creating digital twin for batch {batch_id}")
-        
+
         # Initialize batch twin
         batch_twin = {
             "batch_id": batch_id,
@@ -216,296 +213,324 @@
             "process_data": {},
             "quality_data": {},
             "predictions": {},
-            "documents": {}
-        }
-        
+            "documents": {},
+        }
+
         # Create molecule twins for batch components
-        for material in batch_config.get('materials', []):
-            if material.get('smiles'):
+        for material in batch_config.get("materials", []):
+            if material.get("smiles"):
                 mol_twin = MoleculeTwin(
-                    material['smiles'],
-                    material['name'],
-                    material.get('cas_number')
+                    material["smiles"],
+                    material["name"],
+                    material.get("cas_number"),
                 )
-                batch_twin['molecule_twins'].append(mol_twin.id)
+                batch_twin["molecule_twins"].append(mol_twin.id)
                 self.molecule_twins[mol_twin.id] = mol_twin
-        
+
         # Store batch twin
         self.active_batches[batch_id] = batch_twin
-        
+
         # Start monitoring
         if self.config.enable_real_time_monitoring:
             asyncio.create_task(self._monitor_batch(batch_id))
-        
+
         self.system_metrics["batches_processed"] += 1
-        
+
         return batch_id
-    
+
     async def _monitor_batch(self, batch_id: str):
         """Monitor a batch in real-time"""
         batch = self.active_batches.get(batch_id)
         if not batch:
             return
-        
-        while batch['status'] not in ['completed', 'failed', 'cancelled']:
+
+        while batch["status"] not in ["completed", "failed", "cancelled"]:
             try:
                 # Collect real-time data
                 process_data = await self._collect_process_data(batch_id)
                 environmental_data = await self._collect_environmental_data(batch_id)
-                
+
                 # Update batch twin
-                batch['process_data'].update(process_data)
-                
+                batch["process_data"].update(process_data)
+
                 # Run quality predictions
-                if batch['product_id'] in self.quality_engines:
+                if batch["product_id"] in self.quality_engines:
                     prediction = await self._run_quality_prediction(
                         batch_id,
                         process_data,
-                        environmental_data
+                        environmental_data,
                     )
-                    batch['predictions'][datetime.utcnow().isoformat()] = prediction
-                
+                    batch["predictions"][datetime.utcnow().isoformat()] = prediction
+
                 # Check for deviations
                 deviations = await self._check_deviations(batch_id, process_data)
                 if deviations:
                     await self._handle_deviations(batch_id, deviations)
-                
+
                 # Wait for next cycle
                 await asyncio.sleep(self.config.data_refresh_interval)
-                
+
             except Exception as e:
                 logger.error(f"Error monitoring batch {batch_id}: {e}")
                 await asyncio.sleep(60)  # Wait longer on error
-    
-    async def _collect_process_data(self, batch_id: str) -> Dict:
+
+    async def _collect_process_data(self, batch_id: str) -> Dict[str, Any]:
         """Collect real-time process data"""
         # In production, this would interface with MES/SCADA systems
         # Simulate data collection
         return {
-            "temperature": np.random.normal(25, 0.5),
-            "pressure": np.random.normal(1.0, 0.02),
-            "humidity": np.random.normal(45, 2),
-            "mixing_speed": np.random.normal(200, 5),
-            "ph": np.random.normal(7.0, 0.1),
-            "timestamp": datetime.utcnow().isoformat()
-        }
-    
+            "temperature": float(np.random.normal(25, 0.5)),
+            "pressure": float(np.random.normal(1.0, 0.02)),
+            "humidity": float(np.random.normal(45, 2)),
+            "mixing_speed": float(np.random.normal(200, 5)),
+            "ph": float(np.random.normal(7.0, 0.1)),
+            "timestamp": datetime.utcnow().isoformat(),
+        }
+
     async def _collect_environmental_data(self, batch_id: str) -> EnvironmentalData:
         """Collect environmental monitoring data"""
         # Simulate environmental data
         return EnvironmentalData(
-            room_temperature=np.random.normal(22, 0.5),
-            room_humidity=np.random.normal(40, 2),
-            room_pressure_differential=np.random.normal(15, 1),
+            room_temperature=float(np.random.normal(22, 0.5)),
+            room_humidity=float(np.random.normal(40, 2)),
+            room_pressure_differential=float(np.random.normal(15, 1)),
             particulate_count_05um=int(np.random.normal(1000, 100)),
             particulate_count_5um=int(np.random.normal(10, 2)),
-            air_changes_per_hour=np.random.normal(20, 1),
-            operator_count=np.random.randint(2, 6),
-            shift="day"
+            air_changes_per_hour=float(np.random.normal(20, 1)),
+            operator_count=int(np.random.randint(2, 6)),
+            shift="day",
         )
-    
-    async def _run_quality_prediction(self, batch_id: str, 
-                                    process_data: Dict,
-                                    environmental_data: EnvironmentalData) -> Dict:
+
+    async def _run_quality_prediction(
+        self,
+        batch_id: str,
+        process_data: Dict[str, Any],
+        environmental_data: EnvironmentalData,
+    ) -> Dict[str, Any]:
         """Run AI quality prediction"""
         batch = self.active_batches[batch_id]
-        engine = self.quality_engines.get(batch['product_id'])
-        
+        engine = self.quality_engines.get(batch["product_id"])
+
         if not engine or not engine.is_trained:
             # Train model if needed (in production, models would be pre-trained)
-            historical_data = await self._get_historical_data(batch['product_id'])
+            historical_data = await self._get_historical_data(batch["product_id"])
             if len(historical_data) > 100:
-                specs = await self._get_quality_specifications(batch['product_id'])
+                specs = await self._get_quality_specifications(batch["product_id"])
                 engine.train(historical_data, specs)
-        
+
         # Prepare process parameters
         process_params = ProcessParameters(
-            temperature=process_data.get('temperature', 25),
-            pressure=process_data.get('pressure', 1.0),
-            humidity=process_data.get('humidity', 45),
-            mixing_speed=process_data.get('mixing_speed', 200),
-            mixing_time=process_data.get('mixing_time', 30),
-            drying_temperature=process_data.get('drying_temperature', 60),
-            drying_time=process_data.get('drying_time', 120),
-            granulation_liquid_amount=process_data.get('granulation_liquid', 10),
-            compression_force=process_data.get('compression_force', 15),
-            coating_spray_rate=process_data.get('coating_spray_rate', 50),
-            air_flow_rate=process_data.get('air_flow_rate', 1000)
+            temperature=process_data.get("temperature", 25),
+            pressure=process_data.get("pressure", 1.0),
+            humidity=process_data.get("humidity", 45),
+            mixing_speed=process_data.get("mixing_speed", 200),
+            mixing_time=process_data.get("mixing_time", 30),
+            drying_temperature=process_data.get("drying_temperature", 60),
+            drying_time=process_data.get("drying_time", 120),
+            granulation_liquid_amount=process_data.get("granulation_liquid", 10),
+            compression_force=process_data.get("compression_force", 15),
+            coating_spray_rate=process_data.get("coating_spray_rate", 50),
+            air_flow_rate=process_data.get("air_flow_rate", 1000),
         )
-        
+
         # Get current quality if available
         current_quality = None
-        if batch.get('quality_data'):
-            latest_quality = batch['quality_data'].get('latest')
+        if batch.get("quality_data"):
+            latest_quality = batch["quality_data"].get("latest")
             if latest_quality:
                 current_quality = QualityMetrics(**latest_quality)
-        
+
         # Run prediction
         prediction = engine.predict(
             process_params,
             environmental_data,
             current_quality,
-            self.config.prediction_horizon_days
+            self.config.prediction_horizon_days,
         )
-        
+
         self.system_metrics["predictions_made"] += 1
-        
+
         return prediction
-    
-    async def run_quantum_simulation(self, batch_id: str, 
-                                   simulation_params: Optional[Dict] = None) -> Dict:
+
+    async def run_quantum_simulation(
+        self,
+        batch_id: str,
+        simulation_params: Optional[Dict[str, Any]] = None,
+    ) -> Dict[str, Any]:
         """Run quantum simulation for production optimization"""
         batch = self.active_batches.get(batch_id)
         if not batch:
             raise ValueError(f"Batch {batch_id} not found")
-        
+
         logger.info(f"Running quantum simulation for batch {batch_id}")
-        
+
         # Prepare production scenario
         scenario = ProductionScenario(
-            batch_size=batch.get('batch_size', 100),
-            target_molecule=batch.get('product_name', 'Unknown'),
+            batch_size=batch.get("batch_size", 100),
+            target_molecule=batch.get("product_name", "Unknown"),
             starting_materials=[
-                {"name": mat['name'], "quantity": mat['quantity']}
-                for mat in batch.get('materials', [])
+                {"name": mat["name"], "quantity": mat.get("quantity")}
+                for mat in batch.get("materials", [])
             ],
-            process_steps=batch.get('process_steps', []),
-            equipment_constraints=batch.get('equipment_constraints', {}),
-            quality_targets=batch.get('quality_targets', {
-                "yield": 0.95,
-                "purity": 0.99,
-                "dissolution": 0.85
-            }),
+            process_steps=batch.get("process_steps", []),
+            equipment_constraints=batch.get("equipment_constraints", {}),
+            quality_targets=batch.get(
+                "quality_targets",
+                {"yield": 0.95, "purity": 0.99, "dissolution": 0.85},
+            ),
             regulatory_requirements=["FDA", "cGMP", "ICH"],
-            timeline_days=batch.get('timeline_days', 3)
+            timeline_days=batch.get("timeline_days", 3),
         )
-        
+
         # Run quantum simulation
         if self.config.enable_quantum_optimization:
+            shots = (
+                simulation_params.get("num_shots", 1000)
+                if simulation_params
+                else 1000
+            )
             simulation_result = self.quantum_simulator.simulate_production_scenario(
                 scenario,
-                num_shots=simulation_params.get('num_shots', 1000) if simulation_params else 1000
+                num_shots=shots,
             )
 
             # Store results
-            batch['quantum_simulation'] = simulation_result
+            batch["quantum_simulation"] = simulation_result
 
             # Export FDA-friendly report
             try:
-                report_prefix = os.path.join("output", "reports", f"quantum_sim_{batch_id}")
-                report_files = export_fda_simulation_report(simulation_result, report_prefix)
+                report_prefix = os.path.join(
+                    "output", "reports", f"quantum_sim_{batch_id}"
+                )
+                report_files = export_fda_simulation_report(
+                    simulation_result, report_prefix
+                )
                 simulation_result["fda_report_files"] = report_files
             except Exception as exc:
                 logger.error(f"Failed to export simulation report: {exc}")
 
             # Apply optimizations if quantum advantage achieved
-            if simulation_result['quantum_advantage_metrics']['achieves_quantum_advantage']:
+            qa = simulation_result.get("quantum_advantage_metrics", {})
+            if qa.get("achieves_quantum_advantage"):
                 await self._apply_quantum_optimizations(batch_id, simulation_result)
-            
+
             self.system_metrics["quantum_simulations_run"] += 1
         else:
             simulation_result = {
                 "status": "Quantum optimization disabled",
-                "timestamp": datetime.utcnow().isoformat()
+                "timestamp": datetime.utcnow().isoformat(),
             }
-        
+
         return simulation_result
-    
-    async def _apply_quantum_optimizations(self, batch_id: str, simulation_result: Dict):
+
+    async def _apply_quantum_optimizations(
+        self, batch_id: str, simulation_result: Dict[str, Any]
+    ):
         """Apply optimizations from quantum simulation"""
         batch = self.active_batches[batch_id]
-        recommendations = simulation_result.get('production_recommendations', [])
-        
+        recommendations = simulation_result.get("production_recommendations", [])
+
         for rec in recommendations:
-            if rec['priority'] == 'high':
+            if rec.get("priority") == "high":
                 logger.info(f"Applying quantum optimization: {rec['recommendation']}")
                 # In production, this would interface with MES to adjust parameters
-                
+
                 # Log optimization
-                batch.setdefault('optimizations_applied', []).append({
-                    "source": "quantum_simulation",
-                    "recommendation": rec['recommendation'],
-                    "applied_at": datetime.utcnow().isoformat(),
-                    "expected_improvement": rec.get('expected_improvement')
-                })
-    
-    async def _check_deviations(self, batch_id: str, process_data: Dict) -> List[Dict]:
+                batch.setdefault("optimizations_applied", []).append(
+                    {
+                        "source": "quantum_simulation",
+                        "recommendation": rec["recommendation"],
+                        "applied_at": datetime.utcnow().isoformat(),
+                        "expected_improvement": rec.get("expected_improvement"),
+                    }
+                )
+
+    async def _check_deviations(
+        self, batch_id: str, process_data: Dict[str, Any]
+    ) -> List[Dict[str, Any]]:
         """Check for process deviations"""
-        deviations = []
-        
+        deviations: List[Dict[str, Any]] = []
+
         # Define acceptable ranges
         limits = {
             "temperature": (20, 30),
             "pressure": (0.9, 1.1),
             "humidity": (30, 60),
-            "ph": (6.5, 7.5)
-        }
-        
+            "ph": (6.5, 7.5),
+        }
+
         for param, (min_val, max_val) in limits.items():
             value = process_data.get(param)
-            if value and (value < min_val or value > max_val):
-                deviations.append({
-                    "parameter": param,
-                    "value": value,
-                    "limit_low": min_val,
-                    "limit_high": max_val,
-                    "severity": "critical" if abs(value - (min_val + max_val)/2) > (max_val - min_val) else "minor",
-                    "timestamp": datetime.utcnow().isoformat()
-                })
-        
+            if value is not None and (value < min_val or value > max_val):
+                center = (min_val + max_val) / 2.0
+                span = (max_val - min_val)
+                deviations.append(
+                    {
+                        "parameter": param,
+                        "value": value,
+                        "limit_low": min_val,
+                        "limit_high": max_val,
+                        "severity": "critical"
+                        if abs(value - center) > span
+                        else "minor",
+                        "timestamp": datetime.utcnow().isoformat(),
+                    }
+                )
+
         return deviations
-    
-    async def _handle_deviations(self, batch_id: str, deviations: List[Dict]):
+
+    async def _handle_deviations(self, batch_id: str, deviations: List[Dict[str, Any]]):
         """Handle detected deviations"""
         batch = self.active_batches[batch_id]
-        
+
         for deviation in deviations:
             logger.warning(f"Deviation detected in batch {batch_id}: {deviation}")
-            
+
             # Store deviation
-            batch.setdefault('deviations', []).append(deviation)
-            
+            batch.setdefault("deviations", []).append(deviation)
+
             # Generate deviation report if critical
-            if deviation['severity'] == 'critical':
-                doc = await self.generate_document(
-                    batch_id,
-                    DocumentType.DEVIATION_REPORT,
-                    {"deviation": deviation}
+            if deviation["severity"] == "critical":
+                await self.generate_document(
+                    batch_id, DocumentType.DEVIATION_REPORT, {"deviation": deviation}
                 )
-                
+
                 # Trigger alerts
                 await self._send_alert(batch_id, deviation)
-    
-    async def generate_document(self, batch_id: str, 
-                              doc_type: DocumentType,
-                              additional_data: Optional[Dict] = None) -> Dict:
+
+    async def generate_document(
+        self,
+        batch_id: str,
+        doc_type: DocumentType,
+        additional_data: Optional[Dict[str, Any]] = None,
+    ) -> Dict[str, Any]:
         """Generate regulatory document"""
         batch = self.active_batches.get(batch_id)
         if not batch:
             raise ValueError(f"Batch {batch_id} not found")
-        
+
         logger.info(f"Generating {doc_type.value} for batch {batch_id}")
-        
+
         # Prepare document data
-        doc_data = {
+        doc_data: Dict[str, Any] = {
             "batch_number": batch_id,
-            "product_name": batch.get('product_name', 'Unknown'),
-            "product_code": batch.get('product_id'),
-            "batch_size": batch.get('batch_size', 100),
+            "product_name": batch.get("product_name", "Unknown"),
+            "product_code": batch.get("product_id"),
+            "batch_size": batch.get("batch_size", 100),
             "batch_size_unit": "kg",
-            "manufacturing_date": batch.get('created_at', datetime.utcnow()),
-            "materials": batch.get('materials', []),
-            "process_steps": batch.get('process_steps', []),
-            "in_process_controls": batch.get('in_process_controls', []),
-            "quality_tests": batch.get('quality_tests', []),
-            "actual_yield": batch.get('actual_yield', 0),
-            "theoretical_yield": batch.get('theoretical_yield', 100),
-            "deviations": batch.get('deviations', [])
-        }
-        
+            "manufacturing_date": batch.get("created_at", datetime.utcnow()),
+            "materials": batch.get("materials", []),
+            "process_steps": batch.get("process_steps", []),
+            "in_process_controls": batch.get("in_process_controls", []),
+            "quality_tests": batch.get("quality_tests", []),
+            "actual_yield": batch.get("actual_yield", 0),
+            "theoretical_yield": batch.get("theoretical_yield", 100),
+            "deviations": batch.get("deviations", []),
+        }
+
         if additional_data:
             doc_data.update(additional_data)
-        
+
         # Generate document based on type
         if doc_type == DocumentType.BATCH_RECORD:
             document = self.doc_generator.generate_batch_record(doc_data)
@@ -515,66 +540,64 @@
             document = self.doc_generator.generate_stability_report(doc_data)
         else:
             raise ValueError(f"Document type {doc_type} not implemented")
-        
+
         # Store document reference
-        batch.setdefault('documents', {})[doc_type.value] = {
-            "document_id": document['metadata']['document_id'],
+        batch.setdefault("documents", {})[doc_type.value] = {
+            "document_id": document["metadata"]["document_id"],
             "generated_at": datetime.utcnow().isoformat(),
-            "files": document.get('generated_files', {})
-        }
-        
+            "files": document.get("generated_files", {}),
+        }
+
         self.system_metrics["documents_generated"] += 1
-        
+
         return document
-    
+
     async def _get_historical_data(self, product_id: str) -> pd.DataFrame:
-        """Get historical batch data for training"""
-        # In production, this would query historical database
-        # Generate synthetic data for demonstration
-        
+        """Get historical batch data for training (synthetic demo data)"""
         num_batches = 500
-        dates = pd.date_range(end=datetime.utcnow(), periods=num_batches, freq='D')
-        
+        dates = pd.date_range(end=datetime.utcnow(), periods=num_batches, freq="D")
+
         data = {
-            'timestamp': dates,
-            'batch_id': [f"BATCH-{i:05d}" for i in range(num_batches)],
-            'temperature': np.random.normal(25, 0.5, num_batches),
-            'pressure': np.random.normal(1.0, 0.02, num_batches),
-            'humidity': np.random.normal(45, 2, num_batches),
-            'mixing_speed': np.random.normal(200, 5, num_batches),
-            'mixing_time': np.random.normal(30, 2, num_batches),
-            'drying_temperature': np.random.normal(60, 2, num_batches),
-            'drying_time': np.random.normal(120, 5, num_batches),
-            'granulation_liquid_amount': np.random.normal(10, 0.5, num_batches),
-            'compression_force': np.random.normal(15, 0.5, num_batches),
-            'coating_spray_rate': np.random.normal(50, 2, num_batches),
-            'air_flow_rate': np.random.normal(1000, 20, num_batches),
-            'room_temperature': np.random.normal(22, 0.5, num_batches),
-            'room_humidity': np.random.normal(40, 2, num_batches),
-            'room_pressure_differential': np.random.normal(15, 1, num_batches),
-            'particulate_count_05um': np.random.normal(1000, 100, num_batches),
-            'particulate_count_5um': np.random.normal(10, 2, num_batches),
-            'air_changes_per_hour': np.random.normal(20, 1, num_batches),
-            'operator_count': np.random.randint(2, 6, num_batches),
-            'day': [d.day for d in dates],
-            'month': [d.month for d in dates],
-            'weekday': [d.weekday() for d in dates],
-            'hour': np.random.randint(0, 24, num_batches),
-            'quality_purity': np.random.normal(99.5, 0.2, num_batches),
-            'quality_potency': np.random.normal(100, 1, num_batches),
-            'quality_dissolution_rate': np.random.normal(85, 2, num_batches),
-            'quality_moisture_content': np.random.normal(2, 0.2, num_batches),
-            'quality_particle_size_d50': np.random.normal(100, 5, num_batches),
-            'quality_particle_size_d90': np.random.normal(200, 10, num_batches),
-            'quality_impurity_total': np.random.normal(0.5, 0.1, num_batches),
-            'quality_ph': np.random.normal(7.0, 0.1, num_batches)
-        }
-        
+            "timestamp": dates,
+            "batch_id": [f"BATCH-{i:05d}" for i in range(num_batches)],
+            "temperature": np.random.normal(25, 0.5, num_batches),
+            "pressure": np.random.normal(1.0, 0.02, num_batches),
+            "humidity": np.random.normal(45, 2, num_batches),
+            "mixing_speed": np.random.normal(200, 5, num_batches),
+            "mixing_time": np.random.normal(30, 2, num_batches),
+            "drying_temperature": np.random.normal(60, 2, num_batches),
+            "drying_time": np.random.normal(120, 5, num_batches),
+            "granulation_liquid_amount": np.random.normal(10, 0.5, num_batches),
+            "compression_force": np.random.normal(15, 0.5, num_batches),
+            "coating_spray_rate": np.random.normal(50, 2, num_batches),
+            "air_flow_rate": np.random.normal(1000, 20, num_batches),
+            "room_temperature": np.random.normal(22, 0.5, num_batches),
+            "room_humidity": np.random.normal(40, 2, num_batches),
+            "room_pressure_differential": np.random.normal(15, 1, num_batches),
+            "particulate_count_05um": np.random.normal(1000, 100, num_batches),
+            "particulate_count_5um": np.random.normal(10, 2, num_batches),
+            "air_changes_per_hour": np.random.normal(20, 1, num_batches),
+            "operator_count": np.random.randint(2, 6, num_batches),
+            "day": [d.day for d in dates],
+            "month": [d.month for d in dates],
+            "weekday": [d.weekday() for d in dates],
+            "hour": np.random.randint(0, 24, num_batches),
+            "quality_purity": np.random.normal(99.5, 0.2, num_batches),
+            "quality_potency": np.random.normal(100, 1, num_batches),
+            "quality_dissolution_rate": np.random.normal(85, 2, num_batches),
+            "quality_moisture_content": np.random.normal(2, 0.2, num_batches),
+            "quality_particle_size_d50": np.random.normal(100, 5, num_batches),
+            "quality_particle_size_d90": np.random.normal(200, 10, num_batches),
+            "quality_impurity_total": np.random.normal(0.5, 0.1, num_batches),
+            "quality_ph": np.random.normal(7.0, 0.1, num_batches),
+        }
+
         return pd.DataFrame(data)
-    
-    async def _get_quality_specifications(self, product_id: str) -> Dict[str, Tuple[float, float]]:
+
+    async def _get_quality_specifications(
+        self, product_id: str
+    ) -> Dict[str, Tuple[float, float]]:
         """Get quality specifications for product"""
-        # In production, this would come from product master data
         return {
             "purity": (98.0, 100.0),
             "potency": (95.0, 105.0),
@@ -583,46 +606,45 @@
             "particle_size_d50": (50.0, 150.0),
             "particle_size_d90": (100.0, 300.0),
             "impurity_total": (0.0, 2.0),
-            "ph": (6.5, 7.5)
-        }
-    
-    async def _send_alert(self, batch_id: str, deviation: Dict):
+            "ph": (6.5, 7.5),
+        }
+
+    async def _send_alert(self, batch_id: str, deviation: Dict[str, Any]):
         """Send alert for critical deviations"""
         alert_message = f"""
         CRITICAL DEVIATION ALERT
-        
+
         Batch: {batch_id}
         Parameter: {deviation['parameter']}
         Value: {deviation['value']}
         Limits: {deviation['limit_low']} - {deviation['limit_high']}
         Time: {deviation['timestamp']}
-        
+
         Immediate action required.
         """
-        
         # In production, this would send emails, SMS, or push notifications
         logger.critical(alert_message)
-    
+
     async def _monitoring_loop(self):
         """Main monitoring loop for real-time operations"""
         while self._running:
             try:
                 # Monitor system health
                 await self._check_system_health()
-                
+
                 # Process pending tasks
                 await self._process_pending_tasks()
-                
+
                 # Generate periodic reports
                 if datetime.utcnow().hour == 0:  # Daily reports at midnight
                     await self._generate_daily_reports()
-                
+
                 await asyncio.sleep(60)  # Check every minute
-                
+
             except Exception as e:
                 logger.error(f"Error in monitoring loop: {e}")
                 await asyncio.sleep(300)  # Wait 5 minutes on error
-    
+
     async def _check_system_health(self):
         """Check overall system health"""
         health_status = {
@@ -632,59 +654,66 @@
             "component_status": {
                 "quantum_simulator": "online" if self.quantum_simulator else "offline",
                 "quality_engines": f"{len(self.quality_engines)} active",
-                "document_generator": "online" if self.doc_generator else "offline"
-            }
-        }
-        
+                "document_generator": "online" if self.doc_generator else "offline",
+            },
+        }
         logger.debug(f"System health: {health_status}")
-    
+
     async def _process_pending_tasks(self):
         """Process any pending system tasks"""
         # Check for batches needing document generation
         for batch_id, batch in self.active_batches.items():
-            if batch['status'] == 'completed' and DocumentType.BATCH_RECORD.value not in batch.get('documents', {}):
+            if (
+                batch["status"] == "completed"
+                and DocumentType.BATCH_RECORD.value
+                not in batch.get("documents", {})
+            ):
                 await self.generate_document(batch_id, DocumentType.BATCH_RECORD)
-    
+
     async def _generate_daily_reports(self):
         """Generate daily summary reports"""
         logger.info("Generating daily reports")
-        
+
         # Collect daily metrics
         daily_summary = {
             "date": datetime.utcnow().date().isoformat(),
             "batches_active": len(self.active_batches),
-            "batches_completed": sum(1 for b in self.active_batches.values() if b['status'] == 'completed'),
+            "batches_completed": sum(
+                1 for b in self.active_batches.values() if b["status"] == "completed"
+            ),
             "predictions_made": self.system_metrics["predictions_made"],
             "documents_generated": self.system_metrics["documents_generated"],
             "quantum_simulations": self.system_metrics["quantum_simulations_run"],
             "critical_deviations": sum(
-                len([d for d in b.get('deviations', []) if d['severity'] == 'critical'])
+                len([d for d in b.get("deviations", []) if d["severity"] == "critical"])
                 for b in self.active_batches.values()
-            )
-        }
-        
+            ),
+        }
+
         # Store or send daily report
         logger.info(f"Daily summary: {daily_summary}")
-    
-    def get_batch_status(self, batch_id: str) -> Dict:
+
+    def get_batch_status(self, batch_id: str) -> Dict[str, Any]:
         """Get current status of a batch"""
         batch = self.active_batches.get(batch_id)
         if not batch:
             return {"error": f"Batch {batch_id} not found"}
-        
+
         return {
             "batch_id": batch_id,
-            "status": batch['status'],
-            "created_at": batch['created_at'].isoformat(),
-            "molecule_count": len(batch['molecule_twins']),
-            "process_data_points": len(batch.get('process_data', {})),
-            "predictions_count": len(batch.get('predictions', {})),
-            "documents_generated": list(batch.get('documents', {}).keys()),
-            "deviations_count": len(batch.get('deviations', [])),
-            "quantum_optimization": "applied" if batch.get('quantum_simulation') else "not applied"
-        }
-    
-    def get_system_metrics(self) -> Dict:
+            "status": batch["status"],
+            "created_at": batch["created_at"].isoformat(),
+            "molecule_count": len(batch["molecule_twins"]),
+            "process_data_points": len(batch.get("process_data", {})),
+            "predictions_count": len(batch.get("predictions", {})),
+            "documents_generated": list(batch.get("documents", {}).keys()),
+            "deviations_count": len(batch.get("deviations", [])),
+            "quantum_optimization": "applied"
+            if batch.get("quantum_simulation")
+            else "not applied",
+        }
+
+    def get_system_metrics(self) -> Dict[str, Any]:
         """Get overall system metrics"""
         return {
             "system_mode": self.config.mode.value,
@@ -692,44 +721,44 @@
             "metrics": self.system_metrics,
             "active_batches": len(self.active_batches),
             "molecule_library_size": len(self.molecule_twins),
-            "quality_models_count": len(self.quality_engines)
-        }
-    
+            "quality_models_count": len(self.quality_engines),
+        }
+
     async def shutdown(self):
         """Gracefully shutdown the system"""
         logger.info("Shutting down Digital Twin System")
         self._running = False
-        
+
         # Save state
         await self._save_system_state()
-        
+
         # Close connections
         self.executor.shutdown(wait=True)
-        
+
         logger.info("Digital Twin System shutdown complete")
-    
+
     async def _save_system_state(self):
         """Save current system state"""
         state = {
             "timestamp": datetime.utcnow().isoformat(),
             "active_batches": {
                 batch_id: {
-                    "status": batch['status'],
-                    "created_at": batch['created_at'].isoformat()
+                    "status": batch["status"],
+                    "created_at": batch["created_at"].isoformat(),
                 }
                 for batch_id, batch in self.active_batches.items()
             },
-            "system_metrics": self.system_metrics
-        }
-        
+            "system_metrics": self.system_metrics,
+        }
+
         # In production, this would save to persistent storage
-        with open('system_state.json', 'w') as f:
+        with open("system_state.json", "w", encoding="utf-8") as f:
             json.dump(state, f, indent=2)
 
 
 async def main():
     """Example usage of the Digital Twin System"""
-    
+
     # System configuration
     config = SystemConfiguration(
         mode=SystemMode.SIMULATION,
@@ -745,19 +774,27 @@
         database_config={
             "host": "localhost",
             "port": "5432",
-            "database": "pharma_twin"
+            "database": "pharma_twin",
         },
         api_endpoints={
             "mes": "http://mes.internal/api",
             "lims": "http://lims.internal/api",
-            "erp": "http://erp.internal/api"
-        }
+            "erp": "http://erp.internal/api",
+            # Optional keys used by external ingestion; defaults exist if omitted:
+            # "openprescribing_ccg": "10Q",
+            # "openprescribing_measure": "quantity",
+            # "openfda_drug": "ibuprofen",
+        },
+        enable_external_data_sync=False,
+        prescribing_sync_interval=24 * 3600,
+        fda_sync_interval=7 * 24 * 3600,
+        scenario_inputs={"price_shock": False, "utilization_spike": False},
     )
-    
+
     # Initialize orchestrator
     orchestrator = DigitalTwinOrchestrator(config)
     await orchestrator.initialize_system()
-    
+
     # Create a batch twin
     batch_config = {
         "batch_number": "BATCH-2024-001",
@@ -773,78 +810,80 @@
                 "smiles": "CC(C)CC1=CC=C(C=C1)C(C)C(=O)O",
                 "lot_number": "API-LOT-2024-001",
                 "manufacturer": "API Supplier Inc",
-                "expiry_date": "2025-12-31"
+                "expiry_date": "2025-12-31",
             },
             {
                 "name": "Microcrystalline Cellulose",
                 "code": "EXC-001",
                 "quantity": 60,
                 "unit": "kg",
-                "lot_number": "EXC-LOT-2024-001"
-            }
+                "lot_number": "EXC-LOT-2024-001",
+            },
         ],
         "process_steps": [
             {
                 "operation": "Dispensing",
                 "parameters": {"temperature": 22, "humidity": 45},
                 "duration": 30,
-                "critical": False
+                "critical": False,
             },
             {
                 "operation": "Blending",
                 "parameters": {"speed": 200, "time": 15},
                 "duration": 15,
-                "critical": True
+                "critical": True,
             },
             {
                 "operation": "Granulation",
                 "parameters": {"liquid_amount": 10, "spray_rate": 50},
                 "duration": 45,
-                "critical": True
+                "critical": True,
             },
             {
                 "operation": "Drying",
                 "parameters": {"temperature": 60, "time": 120},
                 "duration": 120,
-                "critical": True
+                "critical": True,
             },
             {
                 "operation": "Compression",
                 "parameters": {"force": 15, "speed": 30},
                 "duration": 180,
-                "critical": True
-            }
+                "critical": True,
+            },
         ],
-        "quality_targets": {
-            "yield": 0.95,
-            "purity": 0.995,
-            "dissolution": 0.85
-        },
-        "timeline_days": 3
+        "quality_targets": {"yield": 0.95, "purity": 0.995, "dissolution": 0.85},
+        "timeline_days": 3,
     }
-    
+
     batch_id = await orchestrator.create_batch_twin(batch_config)
     print(f"Created batch twin: {batch_id}")
-    
+
     # Run quantum simulation
     quantum_result = await orchestrator.run_quantum_simulation(batch_id)
-    print(f"Quantum simulation complete: {quantum_result.get('quantum_advantage_metrics', {}).get('overall_quantum_advantage', 0):.2%} advantage")
-    
+    qa = quantum_result.get("quantum_advantage_metrics", {})
+    overall_adv = qa.get("overall_quantum_advantage", 0.0)
+    print(
+        f"Quantum simulation complete: {overall_adv:.2%} advantage"
+        if isinstance(overall_adv, (int, float))
+        else "Quantum simulation complete"
+    )
+
     # Simulate some processing time
     await asyncio.sleep(5)
-    
+
     # Get batch status
     status = orchestrator.get_batch_status(batch_id)
     print(f"Batch status: {status}")
-    
+
     # Get system metrics
     metrics = orchestrator.get_system_metrics()
     print(f"System metrics: {metrics}")
-    
+
     # Generate batch record
     document = await orchestrator.generate_document(batch_id, DocumentType.BATCH_RECORD)
     print(f"Generated document: {document['metadata']['document_id']}")
-    
+
     # Shutdown
     await orchestrator.shutdown()
 
@@ -853,8 +892,8 @@
     # Configure logging
     logging.basicConfig(
         level=logging.INFO,
-        format='%(asctime)s - %(name)s - %(levelname)s - %(message)s'
+        format="%(asctime)s - %(name)s - %(levelname)s - %(message)s",
     )
-    
+
     # Run the example
     asyncio.run(main())