"""
Pharmaceutical Digital Twin Orchestrator
Main system coordinator that integrates all components
"""

import asyncio
import json
from typing import Dict, List, Optional, Any, Tuple
from dataclasses import dataclass
from datetime import datetime, timedelta
from enum import Enum
import logging
import os
from concurrent.futures import ThreadPoolExecutor
import numpy as np
import pandas as pd

from external_data_ingestion import (
    fetch_openprescribing,
    fetch_openfda,
    map_prescribing_data,
    map_fda_data,
    schedule_sync,
)
from scenario_ui import ScenarioToggle
from report_exporter import export_fda_report

# Import all digital twin components
from models.molecule_twin import MoleculeTwin, ProcessConditions, MolecularState
from quantum.production_simulator import (
    QuantumProductionSimulator,
    ProductionScenario,
    QuantumBackend,
)
from ai.quality_forecasting import (
    QualityForecastingEngine,
    QualityMetrics,
    ProcessParameters,
    EnvironmentalData,
)
from regulatory.document_generator import (
    RegulatoryDocumentGenerator,
    DocumentType,
)
<<<<<<< HEAD
from simulation_report import export_fda_simulation_report
=======
from data_ingestion import OpenPrescribingIngestor, OpenFDAIngestor
from scenario_ui import ScenarioToggle
from fda_reporter import export_fda_report
>>>>>>> 9ab19619

logger = logging.getLogger(__name__)


class SystemMode(Enum):
    """Operating modes for the digital twin system"""
    DEVELOPMENT = "development"
    PRODUCTION = "production"
    VALIDATION = "validation"
    SIMULATION = "simulation"
    REAL_TIME = "real_time"


@dataclass
class SystemConfiguration:
    """System-wide configuration"""
    mode: SystemMode
    company_name: str
    facility_id: str
    quantum_backend: QuantumBackend
    ai_model_type: str
    regulatory_frameworks: List[str]
    data_refresh_interval: int  # seconds
    prediction_horizon_days: int
    enable_real_time_monitoring: bool
    enable_quantum_optimization: bool
    database_config: Dict[str, str]
    api_endpoints: Dict[str, str]

    # --- Resolved/added fields ---
    enable_external_data_sync: bool = False
    prescribing_sync_interval: int = 24 * 3600  # seconds
    fda_sync_interval: int = 7 * 24 * 3600      # seconds
    scenario_inputs: Optional[Dict[str, bool]] = None


class DigitalTwinOrchestrator:
    """Main orchestrator for the Pharmaceutical Digital Twin system"""

    def __init__(self, config: SystemConfiguration):
        self.config = config
        self.molecule_twins: Dict[str, MoleculeTwin] = {}
        self.quantum_simulator = QuantumProductionSimulator(config.quantum_backend)
        self.quality_engines: Dict[str, QualityForecastingEngine] = {}
        self.doc_generator = RegulatoryDocumentGenerator(
            config.company_name,
            config.facility_id,
        )
        self.active_batches: Dict[str, Dict] = {}
        self.scenario_toggle = ScenarioToggle(**(config.scenario_inputs or {}))
        self.external_data: List[Dict[str, Any]] = []
        self.system_metrics = {
            "batches_processed": 0,
            "predictions_made": 0,
            "documents_generated": 0,
            "quantum_simulations_run": 0,
        }
        self.executor = ThreadPoolExecutor(max_workers=4)
        self._running = False
<<<<<<< HEAD

=======
        self.external_data: Dict[str, Any] = {}
        self.prescribing_ingestor = OpenPrescribingIngestor(
            callback=lambda data: self.external_data.update({"prescribing": data})
        )
        self.openfda_ingestor = OpenFDAIngestor(
            callback=lambda data: self.external_data.update({"safety": data})
        )
        self.scenario_toggle = ScenarioToggle()
        
>>>>>>> 9ab19619
    async def initialize_system(self):
        """Initialize all system components"""
        logger.info(f"Initializing Digital Twin System in {self.config.mode.value} mode")

        # Load existing molecule library
        await self._load_molecule_library()

        # Initialize quality models
        await self._initialize_quality_models()

        # Connect to data sources
        await self._connect_data_sources()

<<<<<<< HEAD
        # Start scheduled external data synchronization if enabled
        if self.config.enable_external_data_sync:
            try:
                from data_sync import start_auto_sync
                asyncio.create_task(start_auto_sync())
            except Exception as exc:
                logger.warning(f"External data auto-sync not started: {exc}")
=======
        # Schedule external data ingestion
        self.prescribing_ingestor.schedule_sync("daily")
        self.openfda_ingestor.schedule_sync("weekly")
>>>>>>> 9ab19619

        # Start monitoring if enabled
        if self.config.enable_real_time_monitoring:
            asyncio.create_task(self._monitoring_loop())

        self._running = True
        logger.info("Digital Twin System initialized successfully")

    async def _load_molecule_library(self):
        """Load molecule library from database"""
        # In production, this would load from a chemical database
        # For now, create some example molecules
        example_molecules = [
            ("CC(C)CC1=CC=C(C=C1)C(C)C(=O)O", "Ibuprofen", "15687-27-1"),
            ("CC(=O)NC1=CC=C(C=C1)O", "Acetaminophen", "103-90-2"),
            ("CC(C)(C)NCC(C1=CC(=C(C=C1)O)O)O", "Salbutamol", "18559-94-9"),
        ]

        for smiles, name, cas in example_molecules:
            twin = MoleculeTwin(smiles, name, cas)
            self.molecule_twins[twin.id] = twin

        logger.info(f"Loaded {len(self.molecule_twins)} molecules into library")

    async def _initialize_quality_models(self):
        """Initialize AI quality forecasting models"""
        # In production, would load pre-trained models
        # For now, create engines for common products
        products = ["IBU-001", "ACET-001", "SALB-001"]

        for product_id in products:
            engine = QualityForecastingEngine(product_id, self.config.ai_model_type)
            self.quality_engines[product_id] = engine

        logger.info(f"Initialized {len(self.quality_engines)} quality forecasting engines")

    async def _connect_data_sources(self):
        """Connect to real-time data sources and schedule external syncs"""
        # Connect to enterprise systems (MES/LIMS/ERP/IoT/QMS) here as needed.
        # Schedule external data synchronisation
        try:
            schedule_sync(
                timedelta(seconds=self.config.prescribing_sync_interval),
                fetch_openprescribing,
                map_prescribing_data,
                self._handle_external_data,
                self.config.api_endpoints.get("openprescribing_ccg", "10Q"),
                self.config.api_endpoints.get("openprescribing_measure", "quantity"),
            )
            schedule_sync(
                timedelta(seconds=self.config.fda_sync_interval),
                fetch_openfda,
                map_fda_data,
                self._handle_external_data,
                self.config.api_endpoints.get("openfda_drug", "ibuprofen"),
            )
        except Exception as exc:
            logger.warning(f"Failed to schedule external data sync: {exc}")

        logger.info("Connected to data sources")

    def _handle_external_data(self, payload: Dict[str, Any]) -> None:
        """Store mapped external data payloads."""
        self.external_data.append(payload)

    def toggle_scenario_input(self, key: str) -> None:
        """Toggle scenario inputs such as pricing, utilization or policy."""
        self.scenario_toggle.toggle(key)

    def export_simulation_report(self, data: Dict[str, Any], path: str) -> Dict[str, str]:
        """Export simulation results in FDA-friendly formats."""
        return export_fda_report(data, path)

    async def create_batch_twin(self, batch_config: Dict[str, Any]) -> str:
        """Create a new batch digital twin"""
        batch_id = batch_config.get("batch_number")
        product_id = batch_config.get("product_id")

        logger.info(f"Creating digital twin for batch {batch_id}")

        # Initialize batch twin
        batch_twin = {
            "batch_id": batch_id,
            "product_id": product_id,
            "status": "initialized",
            "created_at": datetime.utcnow(),
            "molecule_twins": [],
            "process_data": {},
            "quality_data": {},
            "predictions": {},
            "documents": {},
        }

        # Create molecule twins for batch components
        for material in batch_config.get("materials", []):
            if material.get("smiles"):
                mol_twin = MoleculeTwin(
                    material["smiles"],
                    material["name"],
                    material.get("cas_number"),
                )
                batch_twin["molecule_twins"].append(mol_twin.id)
                self.molecule_twins[mol_twin.id] = mol_twin

        # Store batch twin
        self.active_batches[batch_id] = batch_twin

        # Start monitoring
        if self.config.enable_real_time_monitoring:
            asyncio.create_task(self._monitor_batch(batch_id))

        self.system_metrics["batches_processed"] += 1

        return batch_id

    async def _monitor_batch(self, batch_id: str):
        """Monitor a batch in real-time"""
        batch = self.active_batches.get(batch_id)
        if not batch:
            return

        while batch["status"] not in ["completed", "failed", "cancelled"]:
            try:
                # Collect real-time data
                process_data = await self._collect_process_data(batch_id)
                environmental_data = await self._collect_environmental_data(batch_id)

                # Update batch twin
                batch["process_data"].update(process_data)

                # Run quality predictions
                if batch["product_id"] in self.quality_engines:
                    prediction = await self._run_quality_prediction(
                        batch_id,
                        process_data,
                        environmental_data,
                    )
                    batch["predictions"][datetime.utcnow().isoformat()] = prediction

                # Check for deviations
                deviations = await self._check_deviations(batch_id, process_data)
                if deviations:
                    await self._handle_deviations(batch_id, deviations)

                # Wait for next cycle
                await asyncio.sleep(self.config.data_refresh_interval)

            except Exception as e:
                logger.error(f"Error monitoring batch {batch_id}: {e}")
                await asyncio.sleep(60)  # Wait longer on error

    async def _collect_process_data(self, batch_id: str) -> Dict[str, Any]:
        """Collect real-time process data"""
        # In production, this would interface with MES/SCADA systems
        # Simulate data collection
        return {
            "temperature": float(np.random.normal(25, 0.5)),
            "pressure": float(np.random.normal(1.0, 0.02)),
            "humidity": float(np.random.normal(45, 2)),
            "mixing_speed": float(np.random.normal(200, 5)),
            "ph": float(np.random.normal(7.0, 0.1)),
            "timestamp": datetime.utcnow().isoformat(),
        }

    async def _collect_environmental_data(self, batch_id: str) -> EnvironmentalData:
        """Collect environmental monitoring data"""
        # Simulate environmental data
        return EnvironmentalData(
            room_temperature=float(np.random.normal(22, 0.5)),
            room_humidity=float(np.random.normal(40, 2)),
            room_pressure_differential=float(np.random.normal(15, 1)),
            particulate_count_05um=int(np.random.normal(1000, 100)),
            particulate_count_5um=int(np.random.normal(10, 2)),
            air_changes_per_hour=float(np.random.normal(20, 1)),
            operator_count=int(np.random.randint(2, 6)),
            shift="day",
        )

    async def _run_quality_prediction(
        self,
        batch_id: str,
        process_data: Dict[str, Any],
        environmental_data: EnvironmentalData,
    ) -> Dict[str, Any]:
        """Run AI quality prediction"""
        batch = self.active_batches[batch_id]
        engine = self.quality_engines.get(batch["product_id"])

        if not engine or not engine.is_trained:
            # Train model if needed (in production, models would be pre-trained)
            historical_data = await self._get_historical_data(batch["product_id"])
            if len(historical_data) > 100:
                specs = await self._get_quality_specifications(batch["product_id"])
                engine.train(historical_data, specs)

        # Prepare process parameters
        process_params = ProcessParameters(
            temperature=process_data.get("temperature", 25),
            pressure=process_data.get("pressure", 1.0),
            humidity=process_data.get("humidity", 45),
            mixing_speed=process_data.get("mixing_speed", 200),
            mixing_time=process_data.get("mixing_time", 30),
            drying_temperature=process_data.get("drying_temperature", 60),
            drying_time=process_data.get("drying_time", 120),
            granulation_liquid_amount=process_data.get("granulation_liquid", 10),
            compression_force=process_data.get("compression_force", 15),
            coating_spray_rate=process_data.get("coating_spray_rate", 50),
            air_flow_rate=process_data.get("air_flow_rate", 1000),
        )

        # Get current quality if available
        current_quality = None
        if batch.get("quality_data"):
            latest_quality = batch["quality_data"].get("latest")
            if latest_quality:
                current_quality = QualityMetrics(**latest_quality)

        # Run prediction
        prediction = engine.predict(
            process_params,
            environmental_data,
            current_quality,
            self.config.prediction_horizon_days,
        )

        self.system_metrics["predictions_made"] += 1

        return prediction

    async def run_quantum_simulation(
        self,
        batch_id: str,
        simulation_params: Optional[Dict[str, Any]] = None,
    ) -> Dict[str, Any]:
        """Run quantum simulation for production optimization"""
        batch = self.active_batches.get(batch_id)
        if not batch:
            raise ValueError(f"Batch {batch_id} not found")

        logger.info(f"Running quantum simulation for batch {batch_id}")

        # Prepare production scenario
        scenario = ProductionScenario(
            batch_size=batch.get("batch_size", 100),
            target_molecule=batch.get("product_name", "Unknown"),
            starting_materials=[
                {"name": mat["name"], "quantity": mat.get("quantity")}
                for mat in batch.get("materials", [])
            ],
            process_steps=batch.get("process_steps", []),
            equipment_constraints=batch.get("equipment_constraints", {}),
            quality_targets=batch.get(
                "quality_targets",
                {"yield": 0.95, "purity": 0.99, "dissolution": 0.85},
            ),
            regulatory_requirements=["FDA", "cGMP", "ICH"],
            timeline_days=batch.get("timeline_days", 3),
        )

        # Run quantum simulation
        if self.config.enable_quantum_optimization:
            shots = (
                simulation_params.get("num_shots", 1000)
                if simulation_params
                else 1000
            )
            simulation_result = self.quantum_simulator.simulate_production_scenario(
                scenario,
                num_shots=shots,
            )

            # Store results
            batch["quantum_simulation"] = simulation_result

            # Export FDA-friendly report
            try:
                report_prefix = os.path.join(
                    "output", "reports", f"quantum_sim_{batch_id}"
                )
                report_files = export_fda_simulation_report(
                    simulation_result, report_prefix
                )
                simulation_result["fda_report_files"] = report_files
            except Exception as exc:
                logger.error(f"Failed to export simulation report: {exc}")

            # Apply optimizations if quantum advantage achieved
            qa = simulation_result.get("quantum_advantage_metrics", {})
            if qa.get("achieves_quantum_advantage"):
                await self._apply_quantum_optimizations(batch_id, simulation_result)

            self.system_metrics["quantum_simulations_run"] += 1
        else:
            simulation_result = {
                "status": "Quantum optimization disabled",
                "timestamp": datetime.utcnow().isoformat(),
            }

        return simulation_result

    async def _apply_quantum_optimizations(
        self, batch_id: str, simulation_result: Dict[str, Any]
    ):
        """Apply optimizations from quantum simulation"""
        batch = self.active_batches[batch_id]
        recommendations = simulation_result.get("production_recommendations", [])

        for rec in recommendations:
            if rec.get("priority") == "high":
                logger.info(f"Applying quantum optimization: {rec['recommendation']}")
                # In production, this would interface with MES to adjust parameters

                # Log optimization
                batch.setdefault("optimizations_applied", []).append(
                    {
                        "source": "quantum_simulation",
                        "recommendation": rec["recommendation"],
                        "applied_at": datetime.utcnow().isoformat(),
                        "expected_improvement": rec.get("expected_improvement"),
                    }
                )

    async def _check_deviations(
        self, batch_id: str, process_data: Dict[str, Any]
    ) -> List[Dict[str, Any]]:
        """Check for process deviations"""
        deviations: List[Dict[str, Any]] = []

        # Define acceptable ranges
        limits = {
            "temperature": (20, 30),
            "pressure": (0.9, 1.1),
            "humidity": (30, 60),
            "ph": (6.5, 7.5),
        }

        for param, (min_val, max_val) in limits.items():
            value = process_data.get(param)
            if value is not None and (value < min_val or value > max_val):
                center = (min_val + max_val) / 2.0
                span = (max_val - min_val)
                deviations.append(
                    {
                        "parameter": param,
                        "value": value,
                        "limit_low": min_val,
                        "limit_high": max_val,
                        "severity": "critical"
                        if abs(value - center) > span
                        else "minor",
                        "timestamp": datetime.utcnow().isoformat(),
                    }
                )

        return deviations

    async def _handle_deviations(self, batch_id: str, deviations: List[Dict[str, Any]]):
        """Handle detected deviations"""
        batch = self.active_batches[batch_id]

        for deviation in deviations:
            logger.warning(f"Deviation detected in batch {batch_id}: {deviation}")

            # Store deviation
            batch.setdefault("deviations", []).append(deviation)

            # Generate deviation report if critical
            if deviation["severity"] == "critical":
                await self.generate_document(
                    batch_id, DocumentType.DEVIATION_REPORT, {"deviation": deviation}
                )

                # Trigger alerts
                await self._send_alert(batch_id, deviation)

    async def generate_document(
        self,
        batch_id: str,
        doc_type: DocumentType,
        additional_data: Optional[Dict[str, Any]] = None,
    ) -> Dict[str, Any]:
        """Generate regulatory document"""
        batch = self.active_batches.get(batch_id)
        if not batch:
            raise ValueError(f"Batch {batch_id} not found")

        logger.info(f"Generating {doc_type.value} for batch {batch_id}")

        # Prepare document data
        doc_data: Dict[str, Any] = {
            "batch_number": batch_id,
            "product_name": batch.get("product_name", "Unknown"),
            "product_code": batch.get("product_id"),
            "batch_size": batch.get("batch_size", 100),
            "batch_size_unit": "kg",
            "manufacturing_date": batch.get("created_at", datetime.utcnow()),
            "materials": batch.get("materials", []),
            "process_steps": batch.get("process_steps", []),
            "in_process_controls": batch.get("in_process_controls", []),
            "quality_tests": batch.get("quality_tests", []),
            "actual_yield": batch.get("actual_yield", 0),
            "theoretical_yield": batch.get("theoretical_yield", 100),
            "deviations": batch.get("deviations", []),
        }

        if additional_data:
            doc_data.update(additional_data)

        # Generate document based on type
        if doc_type == DocumentType.BATCH_RECORD:
            document = self.doc_generator.generate_batch_record(doc_data)
        elif doc_type == DocumentType.DEVIATION_REPORT:
            document = self.doc_generator.generate_deviation_report(doc_data)
        elif doc_type == DocumentType.STABILITY_REPORT:
            document = self.doc_generator.generate_stability_report(doc_data)
        else:
            raise ValueError(f"Document type {doc_type} not implemented")

        # Store document reference
        batch.setdefault("documents", {})[doc_type.value] = {
            "document_id": document["metadata"]["document_id"],
            "generated_at": datetime.utcnow().isoformat(),
            "files": document.get("generated_files", {}),
        }

        self.system_metrics["documents_generated"] += 1

        return document

    async def _get_historical_data(self, product_id: str) -> pd.DataFrame:
        """Get historical batch data for training (synthetic demo data)"""
        num_batches = 500
        dates = pd.date_range(end=datetime.utcnow(), periods=num_batches, freq="D")

        data = {
            "timestamp": dates,
            "batch_id": [f"BATCH-{i:05d}" for i in range(num_batches)],
            "temperature": np.random.normal(25, 0.5, num_batches),
            "pressure": np.random.normal(1.0, 0.02, num_batches),
            "humidity": np.random.normal(45, 2, num_batches),
            "mixing_speed": np.random.normal(200, 5, num_batches),
            "mixing_time": np.random.normal(30, 2, num_batches),
            "drying_temperature": np.random.normal(60, 2, num_batches),
            "drying_time": np.random.normal(120, 5, num_batches),
            "granulation_liquid_amount": np.random.normal(10, 0.5, num_batches),
            "compression_force": np.random.normal(15, 0.5, num_batches),
            "coating_spray_rate": np.random.normal(50, 2, num_batches),
            "air_flow_rate": np.random.normal(1000, 20, num_batches),
            "room_temperature": np.random.normal(22, 0.5, num_batches),
            "room_humidity": np.random.normal(40, 2, num_batches),
            "room_pressure_differential": np.random.normal(15, 1, num_batches),
            "particulate_count_05um": np.random.normal(1000, 100, num_batches),
            "particulate_count_5um": np.random.normal(10, 2, num_batches),
            "air_changes_per_hour": np.random.normal(20, 1, num_batches),
            "operator_count": np.random.randint(2, 6, num_batches),
            "day": [d.day for d in dates],
            "month": [d.month for d in dates],
            "weekday": [d.weekday() for d in dates],
            "hour": np.random.randint(0, 24, num_batches),
            "quality_purity": np.random.normal(99.5, 0.2, num_batches),
            "quality_potency": np.random.normal(100, 1, num_batches),
            "quality_dissolution_rate": np.random.normal(85, 2, num_batches),
            "quality_moisture_content": np.random.normal(2, 0.2, num_batches),
            "quality_particle_size_d50": np.random.normal(100, 5, num_batches),
            "quality_particle_size_d90": np.random.normal(200, 10, num_batches),
            "quality_impurity_total": np.random.normal(0.5, 0.1, num_batches),
            "quality_ph": np.random.normal(7.0, 0.1, num_batches),
        }

        return pd.DataFrame(data)

    async def _get_quality_specifications(
        self, product_id: str
    ) -> Dict[str, Tuple[float, float]]:
        """Get quality specifications for product"""
        return {
            "purity": (98.0, 100.0),
            "potency": (95.0, 105.0),
            "dissolution_rate": (80.0, 100.0),
            "moisture_content": (0.0, 4.0),
            "particle_size_d50": (50.0, 150.0),
            "particle_size_d90": (100.0, 300.0),
            "impurity_total": (0.0, 2.0),
            "ph": (6.5, 7.5),
        }

    async def _send_alert(self, batch_id: str, deviation: Dict[str, Any]):
        """Send alert for critical deviations"""
        alert_message = f"""
        CRITICAL DEVIATION ALERT

        Batch: {batch_id}
        Parameter: {deviation['parameter']}
        Value: {deviation['value']}
        Limits: {deviation['limit_low']} - {deviation['limit_high']}
        Time: {deviation['timestamp']}

        Immediate action required.
        """
        # In production, this would send emails, SMS, or push notifications
        logger.critical(alert_message)

    async def _monitoring_loop(self):
        """Main monitoring loop for real-time operations"""
        while self._running:
            try:
                # Monitor system health
                await self._check_system_health()

                # Process pending tasks
                await self._process_pending_tasks()

                # Generate periodic reports
                if datetime.utcnow().hour == 0:  # Daily reports at midnight
                    await self._generate_daily_reports()

                await asyncio.sleep(60)  # Check every minute

            except Exception as e:
                logger.error(f"Error in monitoring loop: {e}")
                await asyncio.sleep(300)  # Wait 5 minutes on error

    async def _check_system_health(self):
        """Check overall system health"""
        health_status = {
            "timestamp": datetime.utcnow().isoformat(),
            "active_batches": len(self.active_batches),
            "system_metrics": self.system_metrics,
            "component_status": {
                "quantum_simulator": "online" if self.quantum_simulator else "offline",
                "quality_engines": f"{len(self.quality_engines)} active",
                "document_generator": "online" if self.doc_generator else "offline",
            },
        }
        logger.debug(f"System health: {health_status}")

    async def _process_pending_tasks(self):
        """Process any pending system tasks"""
        # Check for batches needing document generation
        for batch_id, batch in self.active_batches.items():
            if (
                batch["status"] == "completed"
                and DocumentType.BATCH_RECORD.value
                not in batch.get("documents", {})
            ):
                await self.generate_document(batch_id, DocumentType.BATCH_RECORD)

    async def _generate_daily_reports(self):
        """Generate daily summary reports"""
        logger.info("Generating daily reports")

        # Collect daily metrics
        daily_summary = {
            "date": datetime.utcnow().date().isoformat(),
            "batches_active": len(self.active_batches),
            "batches_completed": sum(
                1 for b in self.active_batches.values() if b["status"] == "completed"
            ),
            "predictions_made": self.system_metrics["predictions_made"],
            "documents_generated": self.system_metrics["documents_generated"],
            "quantum_simulations": self.system_metrics["quantum_simulations_run"],
            "critical_deviations": sum(
                len([d for d in b.get("deviations", []) if d["severity"] == "critical"])
                for b in self.active_batches.values()
            ),
        }

        # Store or send daily report
        logger.info(f"Daily summary: {daily_summary}")

    def get_batch_status(self, batch_id: str) -> Dict[str, Any]:
        """Get current status of a batch"""
        batch = self.active_batches.get(batch_id)
        if not batch:
            return {"error": f"Batch {batch_id} not found"}

        return {
            "batch_id": batch_id,
            "status": batch["status"],
            "created_at": batch["created_at"].isoformat(),
            "molecule_count": len(batch["molecule_twins"]),
            "process_data_points": len(batch.get("process_data", {})),
            "predictions_count": len(batch.get("predictions", {})),
            "documents_generated": list(batch.get("documents", {}).keys()),
            "deviations_count": len(batch.get("deviations", [])),
            "quantum_optimization": "applied"
            if batch.get("quantum_simulation")
            else "not applied",
        }

    def get_system_metrics(self) -> Dict[str, Any]:
        """Get overall system metrics"""
        return {
            "system_mode": self.config.mode.value,
            "uptime": "active" if self._running else "stopped",
            "metrics": self.system_metrics,
            "active_batches": len(self.active_batches),
            "molecule_library_size": len(self.molecule_twins),
            "quality_models_count": len(self.quality_engines),
        }

<<<<<<< HEAD
=======
    def set_scenario_options(self, **options: bool) -> None:
        """Update scenario toggles used for simulations."""
        for name, value in options.items():
            self.scenario_toggle.set_option(name, value)

    def export_fda_simulation_report(self, results: Dict[str, Any], json_path: str, pdf_path: Optional[str] = None) -> None:
        """Export simulation results in FDA-friendly formats."""
        export_fda_report(results, json_path, pdf_path)
        self.system_metrics["documents_generated"] += 1
    
>>>>>>> 9ab19619
    async def shutdown(self):
        """Gracefully shutdown the system"""
        logger.info("Shutting down Digital Twin System")
        self._running = False

        # Save state
        await self._save_system_state()

        # Close connections
        self.executor.shutdown(wait=True)

        logger.info("Digital Twin System shutdown complete")

    async def _save_system_state(self):
        """Save current system state"""
        state = {
            "timestamp": datetime.utcnow().isoformat(),
            "active_batches": {
                batch_id: {
                    "status": batch["status"],
                    "created_at": batch["created_at"].isoformat(),
                }
                for batch_id, batch in self.active_batches.items()
            },
            "system_metrics": self.system_metrics,
        }

        # In production, this would save to persistent storage
        with open("system_state.json", "w", encoding="utf-8") as f:
            json.dump(state, f, indent=2)


async def main():
    """Example usage of the Digital Twin System"""

    # System configuration
    config = SystemConfiguration(
        mode=SystemMode.SIMULATION,
        company_name="PharmaCorp",
        facility_id="FACILITY-001",
        quantum_backend=QuantumBackend.NUMPY_SIMULATOR,
        ai_model_type="ensemble",
        regulatory_frameworks=["FDA", "EMA", "ICH"],
        data_refresh_interval=30,  # 30 seconds
        prediction_horizon_days=30,
        enable_real_time_monitoring=True,
        enable_quantum_optimization=True,
        database_config={
            "host": "localhost",
            "port": "5432",
            "database": "pharma_twin",
        },
        api_endpoints={
            "mes": "http://mes.internal/api",
            "lims": "http://lims.internal/api",
            "erp": "http://erp.internal/api",
            # Optional keys used by external ingestion; defaults exist if omitted:
            # "openprescribing_ccg": "10Q",
            # "openprescribing_measure": "quantity",
            # "openfda_drug": "ibuprofen",
        },
        enable_external_data_sync=False,
        prescribing_sync_interval=24 * 3600,
        fda_sync_interval=7 * 24 * 3600,
        scenario_inputs={"price_shock": False, "utilization_spike": False},
    )

    # Initialize orchestrator
    orchestrator = DigitalTwinOrchestrator(config)
    await orchestrator.initialize_system()

    # Create a batch twin
    batch_config = {
        "batch_number": "BATCH-2024-001",
        "product_id": "IBU-001",
        "product_name": "Ibuprofen 200mg Tablets",
        "batch_size": 100,
        "materials": [
            {
                "name": "Ibuprofen API",
                "code": "API-001",
                "quantity": 20,
                "unit": "kg",
                "smiles": "CC(C)CC1=CC=C(C=C1)C(C)C(=O)O",
                "lot_number": "API-LOT-2024-001",
                "manufacturer": "API Supplier Inc",
                "expiry_date": "2025-12-31",
            },
            {
                "name": "Microcrystalline Cellulose",
                "code": "EXC-001",
                "quantity": 60,
                "unit": "kg",
                "lot_number": "EXC-LOT-2024-001",
            },
        ],
        "process_steps": [
            {
                "operation": "Dispensing",
                "parameters": {"temperature": 22, "humidity": 45},
                "duration": 30,
                "critical": False,
            },
            {
                "operation": "Blending",
                "parameters": {"speed": 200, "time": 15},
                "duration": 15,
                "critical": True,
            },
            {
                "operation": "Granulation",
                "parameters": {"liquid_amount": 10, "spray_rate": 50},
                "duration": 45,
                "critical": True,
            },
            {
                "operation": "Drying",
                "parameters": {"temperature": 60, "time": 120},
                "duration": 120,
                "critical": True,
            },
            {
                "operation": "Compression",
                "parameters": {"force": 15, "speed": 30},
                "duration": 180,
                "critical": True,
            },
        ],
        "quality_targets": {"yield": 0.95, "purity": 0.995, "dissolution": 0.85},
        "timeline_days": 3,
    }

    batch_id = await orchestrator.create_batch_twin(batch_config)
    print(f"Created batch twin: {batch_id}")

    # Run quantum simulation
    quantum_result = await orchestrator.run_quantum_simulation(batch_id)
    qa = quantum_result.get("quantum_advantage_metrics", {})
    overall_adv = qa.get("overall_quantum_advantage", 0.0)
    print(
        f"Quantum simulation complete: {overall_adv:.2%} advantage"
        if isinstance(overall_adv, (int, float))
        else "Quantum simulation complete"
    )

    # Simulate some processing time
    await asyncio.sleep(5)

    # Get batch status
    status = orchestrator.get_batch_status(batch_id)
    print(f"Batch status: {status}")

    # Get system metrics
    metrics = orchestrator.get_system_metrics()
    print(f"System metrics: {metrics}")

    # Generate batch record
    document = await orchestrator.generate_document(batch_id, DocumentType.BATCH_RECORD)
    print(f"Generated document: {document['metadata']['document_id']}")

    # Shutdown
    await orchestrator.shutdown()


if __name__ == "__main__":
    # Configure logging
    logging.basicConfig(
        level=logging.INFO,
        format="%(asctime)s - %(name)s - %(levelname)s - %(message)s",
    )

    # Run the example
    asyncio.run(main())<|MERGE_RESOLUTION|>--- conflicted
+++ resolved
@@ -42,13 +42,10 @@
     RegulatoryDocumentGenerator,
     DocumentType,
 )
-<<<<<<< HEAD
 from simulation_report import export_fda_simulation_report
-=======
 from data_ingestion import OpenPrescribingIngestor, OpenFDAIngestor
 from scenario_ui import ScenarioToggle
 from fda_reporter import export_fda_report
->>>>>>> 9ab19619
 
 logger = logging.getLogger(__name__)
 
@@ -108,9 +105,7 @@
         }
         self.executor = ThreadPoolExecutor(max_workers=4)
         self._running = False
-<<<<<<< HEAD
-
-=======
+
         self.external_data: Dict[str, Any] = {}
         self.prescribing_ingestor = OpenPrescribingIngestor(
             callback=lambda data: self.external_data.update({"prescribing": data})
@@ -120,7 +115,6 @@
         )
         self.scenario_toggle = ScenarioToggle()
         
->>>>>>> 9ab19619
     async def initialize_system(self):
         """Initialize all system components"""
         logger.info(f"Initializing Digital Twin System in {self.config.mode.value} mode")
@@ -134,7 +128,6 @@
         # Connect to data sources
         await self._connect_data_sources()
 
-<<<<<<< HEAD
         # Start scheduled external data synchronization if enabled
         if self.config.enable_external_data_sync:
             try:
@@ -142,11 +135,9 @@
                 asyncio.create_task(start_auto_sync())
             except Exception as exc:
                 logger.warning(f"External data auto-sync not started: {exc}")
-=======
         # Schedule external data ingestion
         self.prescribing_ingestor.schedule_sync("daily")
         self.openfda_ingestor.schedule_sync("weekly")
->>>>>>> 9ab19619
 
         # Start monitoring if enabled
         if self.config.enable_real_time_monitoring:
@@ -748,8 +739,6 @@
             "quality_models_count": len(self.quality_engines),
         }
 
-<<<<<<< HEAD
-=======
     def set_scenario_options(self, **options: bool) -> None:
         """Update scenario toggles used for simulations."""
         for name, value in options.items():
@@ -760,7 +749,6 @@
         export_fda_report(results, json_path, pdf_path)
         self.system_metrics["documents_generated"] += 1
     
->>>>>>> 9ab19619
     async def shutdown(self):
         """Gracefully shutdown the system"""
         logger.info("Shutting down Digital Twin System")
